/*
 *  This program is free software; you can redistribute it and/or modify
 *  it under the terms of the GNU General Public License version 2.
 *
 *  This program is distributed in the hope that it will be useful,
 *  but WITHOUT ANY WARRANTY; without even the implied warranty of
 *  MERCHANTABILITY or FITNESS FOR A PARTICULAR PURPOSE.  See the
 *  GNU General Public License for more details.
 *
 * Test that the check for the existence of the shared memory object and the
 * creation of the object if it does not exist is atomic with respect to other
 * processes executing shm_open() naming the same shared memory object with
 * O_EXCL and O_CREAT set.
 *
 * This test launch NPROCESS processes which all try to open NLOOP shared
 * memory objects. If an unexpected error occurs or if the number of created
 * objects is not NLOOP, the test failed. In other case the test is unresolved.
 */

/* ftruncate was formerly an XOPEN extension. We define _XOPEN_SOURCE here to
   avoid warning if the implementation does not program ftruncate as a base 
   interface */

/* adam.li: 2004-04-30: Rewrite the test case. The idea is that with
   O_CREAT and O_EXCL specified, to shm_open() a object can only success
   once, although multiple processes might open with the same name at the 
   same time. 
 */
#define _XOPEN_SOURCE 600

#include <errno.h>
#include <fcntl.h>
#include <semaphore.h>
#include <stdlib.h>
#include <stdio.h>
#include <sys/mman.h>
#include <sys/stat.h>
#include <sys/wait.h>
#include <time.h>
#include <unistd.h>
#include "posixtest.h"

#define NAME_SIZE 20
#define SHM_NAME "/posixtest_23-1_%d"

/* The processes communicate by a shared memory object */
#define SHM_RESULT_NAME "/result_23-1"

#define NPROCESS 1000 /* Number of concurrent processes */
#define NLOOP 1000   /* Number of shared memory object */

char name[NAME_SIZE];
int *create_cnt;
sem_t *sem;

int child_func(void)
{
	int i, fd;
	struct timespec ts = {.tv_sec = 0, .tv_nsec = 0};
	int msec = 0;		
	
	sleep(1);
	srand(time(NULL));	
	for (i=0; i<NLOOP; i++) {
		sprintf(name, SHM_NAME, i);
		fd = shm_open(name, O_RDONLY|O_CREAT|O_EXCL, S_IRUSR|S_IWUSR);
		if (fd != -1)
		{
			sem_wait(sem);
			//fprintf(stderr, "%d: %d\n", getpid(), *create_cnt);
			(*create_cnt)++;
			sem_post(sem);
		}
		/* get a random number [0, 20] */
		msec = (int) (20.0 * rand() / RAND_MAX) ;
		ts.tv_nsec = msec * 1000000;
		nanosleep(&ts, NULL);
	}
	return 0;
}

int main() {
	int i, pid, result_fd;
	char semname[20];

	snprintf(semname, 20, "/sem23-1_%d", getpid());
	sem = sem_open(semname, O_CREAT, 0777, 1);
<<<<<<< HEAD
	if ( sem == SEM_FAILED || sem == NULL ) {
=======
	if (sem == SEM_FAILED || sem == NULL) {
>>>>>>> f4b7b4f0
		perror("error at sem_open");
		return PTS_UNRESOLVED;
	}
	sem_unlink(semname);

	result_fd = shm_open(SHM_RESULT_NAME, 
			     O_RDWR|O_CREAT, 
			     S_IRUSR|S_IWUSR);
<<<<<<< HEAD
	if (result_fd == -1) {
=======
	if (result_fd == -1){
>>>>>>> f4b7b4f0
		perror("An error occurs when calling shm_open()");
		return PTS_UNRESOLVED;
	}
	shm_unlink(SHM_RESULT_NAME);
	if (ftruncate(result_fd, sizeof(*create_cnt)) != 0) {
		perror("An error occurs when calling ftruncate()");
		shm_unlink(SHM_RESULT_NAME);
		return PTS_UNRESOLVED;	
	}

	create_cnt = mmap(NULL, sizeof(*create_cnt), PROT_WRITE, 
		MAP_SHARED, result_fd, 0);
<<<<<<< HEAD
	if ( create_cnt == MAP_FAILED) {
=======
	if (create_cnt == MAP_FAILED) {
>>>>>>> f4b7b4f0
		perror("An error occurs when calling mmap()");
		shm_unlink(SHM_RESULT_NAME);
		return PTS_UNRESOLVED;	
	}	

	*create_cnt = 0;

	for (i=0; i<NPROCESS; i++) {
	        pid = fork();
<<<<<<< HEAD
		if (pid == -1) {
			perror("An error occurs when calling fork()");
			return PTS_UNRESOLVED;
		} else if (pid == 0) {
=======
		if (pid == -1){
			perror("An error occurs when calling fork()");
			return PTS_UNRESOLVED;
		} else if (pid == 0){
>>>>>>> f4b7b4f0
			child_func();
			exit(0);
		}
	}

	while (wait(NULL) > 0);
	
	for (i=0; i<NLOOP; i++) {
		sprintf(name, SHM_NAME, i);
		shm_unlink(name);
	}	

	fprintf(stderr, "create_cnt: %d\n", *create_cnt);
<<<<<<< HEAD
	if (*create_cnt != NLOOP) {
=======
	if (*create_cnt != NLOOP){
>>>>>>> f4b7b4f0
		printf("Test FAILED\n");
		return PTS_FAIL;
	}

	return PTS_PASS;
}<|MERGE_RESOLUTION|>--- conflicted
+++ resolved
@@ -85,11 +85,7 @@
 
 	snprintf(semname, 20, "/sem23-1_%d", getpid());
 	sem = sem_open(semname, O_CREAT, 0777, 1);
-<<<<<<< HEAD
-	if ( sem == SEM_FAILED || sem == NULL ) {
-=======
 	if (sem == SEM_FAILED || sem == NULL) {
->>>>>>> f4b7b4f0
 		perror("error at sem_open");
 		return PTS_UNRESOLVED;
 	}
@@ -98,11 +94,7 @@
 	result_fd = shm_open(SHM_RESULT_NAME, 
 			     O_RDWR|O_CREAT, 
 			     S_IRUSR|S_IWUSR);
-<<<<<<< HEAD
 	if (result_fd == -1) {
-=======
-	if (result_fd == -1){
->>>>>>> f4b7b4f0
 		perror("An error occurs when calling shm_open()");
 		return PTS_UNRESOLVED;
 	}
@@ -115,11 +107,7 @@
 
 	create_cnt = mmap(NULL, sizeof(*create_cnt), PROT_WRITE, 
 		MAP_SHARED, result_fd, 0);
-<<<<<<< HEAD
-	if ( create_cnt == MAP_FAILED) {
-=======
 	if (create_cnt == MAP_FAILED) {
->>>>>>> f4b7b4f0
 		perror("An error occurs when calling mmap()");
 		shm_unlink(SHM_RESULT_NAME);
 		return PTS_UNRESOLVED;	
@@ -129,17 +117,10 @@
 
 	for (i=0; i<NPROCESS; i++) {
 	        pid = fork();
-<<<<<<< HEAD
 		if (pid == -1) {
 			perror("An error occurs when calling fork()");
 			return PTS_UNRESOLVED;
 		} else if (pid == 0) {
-=======
-		if (pid == -1){
-			perror("An error occurs when calling fork()");
-			return PTS_UNRESOLVED;
-		} else if (pid == 0){
->>>>>>> f4b7b4f0
 			child_func();
 			exit(0);
 		}
@@ -153,11 +134,7 @@
 	}	
 
 	fprintf(stderr, "create_cnt: %d\n", *create_cnt);
-<<<<<<< HEAD
 	if (*create_cnt != NLOOP) {
-=======
-	if (*create_cnt != NLOOP){
->>>>>>> f4b7b4f0
 		printf("Test FAILED\n");
 		return PTS_FAIL;
 	}

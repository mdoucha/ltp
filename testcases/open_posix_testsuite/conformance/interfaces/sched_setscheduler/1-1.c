--- conflicted
+++ resolved
@@ -66,12 +66,8 @@
 		tmp = sched_setscheduler(getpid(), policy, &param);
 		
 		if (tmp == -1 || errno != 0) {
-<<<<<<< HEAD
 			if (errno == EPERM) {
-=======
-			if (errno == EPERM){
->>>>>>> f4b7b4f0
-				printf("  The process do not have permission to change its own scheduler\n  Try to run this test as root.\n");
+				printf("  The process does not have permission to change its own scheduler\n  Try to run this test as root.\n");
 			} else {
 				printf("  Error calling sched_setscheduler() for %s policy\n", tst->name);
 			}
@@ -85,11 +81,7 @@
 			return PTS_UNRESOLVED;
 		}
 
-<<<<<<< HEAD
 		if (policy != sched_getscheduler(getpid())) {
-=======
-		if (policy != sched_getscheduler(getpid())){
->>>>>>> f4b7b4f0
 			printf("  sched_setscheduler() does not set the policy to %s.\n", tst->name);
 			result = PTS_FAIL;
 		}

--- conflicted
+++ resolved
@@ -92,11 +92,7 @@
 	int i;
 	struct sched_param param;
 
-<<<<<<< HEAD
 	if (id == nb_child-1) {
-=======
-	if (id == nb_child-1){
->>>>>>> e9f9b888
 		param.sched_priority = sched_get_priority_min(SCHED_FIFO);
 		sched_setparam(getpid(), &param);
 	}
@@ -134,13 +130,8 @@
 	param.sched_priority = (sched_get_priority_min(SCHED_FIFO) +
 				 sched_get_priority_max(SCHED_FIFO)) / 2;
 	
-<<<<<<< HEAD
 	if (sched_setscheduler(getpid(), SCHED_FIFO, &param) == -1) {
 		if (errno == EPERM) {
-=======
-	if (sched_setscheduler(getpid(), SCHED_FIFO, &param) == -1){
-		if (errno == EPERM){
->>>>>>> e9f9b888
 			printf("This process does not have the permission to set its own scheduling policy.\nTry to launch this test as root\n");
 		} else {
 			perror("An error occurs when calling sched_setscheduler()");
@@ -148,11 +139,7 @@
 		return PTS_UNRESOLVED;
 	}
 
-<<<<<<< HEAD
 	if (signal(SIGTERM, sigterm_handler) == SIG_ERR) {
-=======
-	if (signal(SIGTERM, sigterm_handler) == SIG_ERR){
->>>>>>> e9f9b888
 		perror("An error occurs when calling signal()");
 		return PTS_UNRESOLVED;
         }
@@ -161,11 +148,7 @@
 
 	for (i=0; i<nb_child; i++) {
 		child_pid[i] = fork();
-<<<<<<< HEAD
 		if (child_pid[i] == -1) {
-=======
-		if (child_pid[i] == -1){
->>>>>>> e9f9b888
 			perror("An error occurs when calling fork()");
 			return PTS_UNRESOLVED;
 		} else if (child_pid[i] == 0) {
@@ -205,11 +188,7 @@
 	while (scanf("*%i*",&child_count) == 0) 
 		sched_yield();
 
-<<<<<<< HEAD
 	for (i=0; i<nb_child-1; i++) {
-=======
-	for(i=0; i<nb_child-1; i++) {
->>>>>>> e9f9b888
 		if (kill(child_pid[i], SIGKILL) != 0) {
 			perror("An error occurs when calling kill()");
 			return PTS_UNRESOLVED;

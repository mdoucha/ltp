--- conflicted
+++ resolved
@@ -70,11 +70,7 @@
 	}
 
 	/* Lock the mutex. */
-<<<<<<< HEAD
-	if (pthread_mutex_lock(&mutex) != 0 )
-=======
 	if (pthread_mutex_lock(&mutex) != 0)
->>>>>>> f4b7b4f0
 	{
 		perror("Error locking the mutex first time around.\n");
 		return PTS_UNRESOLVED;

--- conflicted
+++ resolved
@@ -35,11 +35,7 @@
 
 	/* Initial value of Semaphore is 1 */
 	mysemp = sem_open(semname, O_CREAT,0,1);
-<<<<<<< HEAD
-	if ( mysemp == SEM_FAILED || mysemp == NULL ) {
-=======
 	if (mysemp == SEM_FAILED || mysemp == NULL) {
->>>>>>> f4b7b4f0
 		perror(ERROR_PREFIX "sem_open");
 		return PTS_UNRESOLVED;
 	}

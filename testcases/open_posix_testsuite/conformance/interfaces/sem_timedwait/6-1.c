--- conflicted
+++ resolved
@@ -44,11 +44,7 @@
 
 	sts = sem_timedwait(&mysemp, &ts);
 
-<<<<<<< HEAD
-	if ((errno == EINVAL) && ( sts == -1)) {
-=======
-	if ((errno == EINVAL) && (sts == -1)) {
->>>>>>> f4b7b4f0
+	if (errno == EINVAL && sts == -1) {
 		puts("TEST PASSED");
 		sem_destroy(&mysemp);
 		return PTS_PASS;

--- conflicted
+++ resolved
@@ -22,11 +22,7 @@
 	
 	result = sched_get_priority_max(SCHED_FIFO);
 	
-<<<<<<< HEAD
-	if (result != -1 && errno == 0 ) {
-=======
 	if (result != -1 && errno == 0) {
->>>>>>> f4b7b4f0
 		printf("The maximum priority for policy SCHED_FIFO is %i.\n",
 		       result);
 		printf("Test PASSED\n");

--- conflicted
+++ resolved
@@ -77,11 +77,7 @@
 		delta = (tpget.tv_sec-LONGTIME) - TESTTIME;
 	
 		if ((delta <= ACCEPTABLEDELTA-DELTA) ||
-<<<<<<< HEAD
-				(delta <= ACCEPTABLEDELTA+DELTA) ) {
-=======
-				(delta <= ACCEPTABLEDELTA+DELTA)) {
->>>>>>> e9f9b888
+		    (delta <= ACCEPTABLEDELTA+DELTA)) {
 			pass = 1;
 		}
 

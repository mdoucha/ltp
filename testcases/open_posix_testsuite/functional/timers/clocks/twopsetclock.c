--- conflicted
+++ resolved
@@ -77,11 +77,7 @@
 		delta = (tpget.tv_sec-LONGTIME) - TESTTIME;
 	
 		if ((delta <= ACCEPTABLEDELTA-DELTA) ||
-<<<<<<< HEAD
-				(delta <= ACCEPTABLEDELTA+DELTA) ) {
-=======
 				(delta <= ACCEPTABLEDELTA+DELTA)) {
->>>>>>> f4b7b4f0
 			pass = 1;
 		}
 

--- conflicted
+++ resolved
@@ -102,9 +102,6 @@
 	/* Remove tmp dir and all files in it */
 	TEST_CLEANUP;
 	tst_rmdir();
-
-	/* Exit with appropriate return code. */
-	tst_exit();
 }
 
 /* Local  Functions */
@@ -136,70 +133,40 @@
 int main(int argc, char *argv[])
 {
 	int fd, coe;
-	int lc;			/* loop counter */
-	char *msg;		/* message returned from parse_opts */
 
-	/* Parse standard options given to run the test. */
-<<<<<<< HEAD
-	msg = parse_opts(argc, argv, NULL, NULL);
-=======
-	msg = parse_opts(argc, argv, (option_t *) NULL, NULL);
->>>>>>> e1f008ec
-	if (msg != NULL) {
-		tst_brkm(TBROK, NULL, "OPTION PARSING ERROR - %s", msg);
-		tst_exit();
-	}
 	if ((tst_kvercmp(2, 6, 27)) < 0) {
-		tst_resm(TCONF,
-			 "This test can only run on kernels that are 2.6.27 and higher");
-		tst_exit();
+		tst_brkm(TCONF, cleanup,
+		    "This test can only run on kernels that are 2.6.27 and higher");
 	}
 	setup();
 
-	/* Check looping state if -i option given */
-	for (lc = 0; TEST_LOOPING(lc); ++lc) {
-		Tst_count = 0;
-		for (testno = 0; testno < TST_TOTAL; ++testno) {
-			fd = syscall(__NR_eventfd2, 1, 0);
-			if (fd == -1) {
-				tst_resm(TFAIL, "eventfd2(0) failed");
-				cleanup();
-				tst_exit();
-			}
-			coe = fcntl(fd, F_GETFD);
-			if (coe == -1) {
-				tst_brkm(TBROK, cleanup, "fcntl failed");
-				tst_exit();
-			}
-			if (coe & FD_CLOEXEC) {
-				tst_resm(TFAIL,
-					 "eventfd2(0) set close-on-exec flag");
-				cleanup();
-				tst_exit();
-			}
-			close(fd);
+	fd = syscall(__NR_eventfd2, 1, 0);
+	if (fd == -1) {
+		tst_brkm(TFAIL, cleanup, "eventfd2(0) failed");
+	}
+	coe = fcntl(fd, F_GETFD);
+	if (coe == -1) {
+		tst_brkm(TBROK, cleanup, "fcntl failed");
+	}
+	if (coe & FD_CLOEXEC) {
+		tst_brkm(TFAIL, cleanup, "eventfd2(0) set close-on-exec flag");
+	}
+	close(fd);
 
-			fd = syscall(__NR_eventfd2, 1, EFD_CLOEXEC);
-			if (fd == -1) {
-				tst_resm(TFAIL, "eventfd2(EFD_CLOEXEC) failed");
-				cleanup();
-				tst_exit();
-			}
-			coe = fcntl(fd, F_GETFD);
-			if (coe == -1) {
-				tst_brkm(TBROK, cleanup, "fcntl failed");
-				tst_exit();
-			}
-			if ((coe & FD_CLOEXEC) == 0) {
-				tst_resm(TFAIL,
-					 "eventfd2(EFD_CLOEXEC) does not set close-on-exec flag");
-				cleanup();
-				tst_exit();
-			}
-			close(fd);
-			tst_resm(TPASS, "eventfd2(EFD_CLOEXEC) Passed");
-			cleanup();
-		}
+	fd = syscall(__NR_eventfd2, 1, EFD_CLOEXEC);
+	if (fd == -1) {
+		tst_brkm(TFAIL, cleanup, "eventfd2(EFD_CLOEXEC) failed");
 	}
+	coe = fcntl(fd, F_GETFD);
+	if (coe == -1) {
+		tst_brkm(TBROK, cleanup, "fcntl failed");
+	}
+	if ((coe & FD_CLOEXEC) == 0) {
+		tst_brkm(TFAIL, cleanup,
+			 "eventfd2(EFD_CLOEXEC) does not set close-on-exec flag");
+	}
+	close(fd);
+	tst_resm(TPASS, "eventfd2(EFD_CLOEXEC) Passed");
+	cleanup();
 	tst_exit();
 }
--- conflicted
+++ resolved
@@ -59,11 +59,7 @@
     char   html_line[500];
     int	   i, k;
    
-<<<<<<< HEAD
     if (argc < 3) {
-=======
-    if ( argc < 3) {
->>>>>>> e1f008ec
       printf("\nUsage: mongo_compare file1 file2 res_file\n\n");
       printf("\t<file1> should contain reiserfs or ext2 results of mogo benchmark\n");
       printf("\t<file2> should contain reiserfs or ext2 results of mogo benchmark\n");
@@ -79,49 +75,29 @@
     strcpy(out2,argv[3]);
     strcat(out2,".html");
 
-<<<<<<< HEAD
-    if ((f1=fopen(argv[1],"r")) == NULL) {
-=======
-    if ( (f1=fopen(argv[1],"r")) == NULL) {
->>>>>>> e1f008ec
+    if ((f1 = fopen(argv[1], "r")) == NULL) {
 	fprintf(stderr, "%s: can't open %s\n", argv[0], argv[1] );
     	return 1;
     }
 
-<<<<<<< HEAD
-    if ((f2=fopen(argv[2],"r")) == NULL) {
-=======
-    if ( (f2=fopen(argv[2],"r")) == NULL) {
->>>>>>> e1f008ec
+    if ((f2 = fopen(argv[2], "r")) == NULL) {
 	fprintf(stderr, "%s: can't open %s\n", argv[0], argv[2] );
     	return 1;
     }
 
-<<<<<<< HEAD
-    if ((f3=fopen(out1,"wr")) == NULL) {
-=======
-    if ( (f3=fopen(out1,"wr")) == NULL) {
->>>>>>> e1f008ec
+    if ((f3 = fopen(out1,"wr")) == NULL) {
 	fprintf(stderr, "%s: can't open %s\n", argv[0], out1 );
     	return 1;
     }
 
-<<<<<<< HEAD
-    if ((f4=fopen(out2,"wr")) == NULL) {
-=======
-    if ( (f4=fopen(out2,"wr")) == NULL) {
->>>>>>> e1f008ec
+    if ((f4 = fopen(out2,"wr")) == NULL) {
 	fprintf(stderr, "%s: can't open %s\n", argv[0], out2 );
     	return 1;
     }
 
     write_html_head(f4);
     i=0;
-<<<<<<< HEAD
     while (fgets(line1, 100, f1)) {
-=======
-    while ( fgets(line1, 100, f1) ) {
->>>>>>> e1f008ec
 	   fgets(line2, 100, f2);
 
 	 if (p=strstr(line1,"\n")) *(p+1)=0;
@@ -156,11 +132,7 @@
 	     else {
 	         k=0; p=line3;
 	         while (*p++ != 0) {
-<<<<<<< HEAD
-	             if ((*p != ' ') && (*p != '\n')) k++;
-=======
-	             if ( (*p != ' ') && (*p != '\n') ) k++;
->>>>>>> e1f008ec
+	             if (*p != ' ' && *p != '\n') k++;
 	         }
 	         if (k > 0) {
 	             fprintf(f4, "<tt>%s</tt><br>\n", line3);
